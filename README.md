--- conflicted
+++ resolved
@@ -26,18 +26,10 @@
 | embassy-executor | `lib.rs`             | [LighkLife](https://github.com/lighkLife) |        |         |
 | embassy-executor | `spawner.rs`         | [LighkLife](https://github.com/lighkLife) |        |         |
 | embassy-executor | `raw/mod.rs`         | [LighkLife](https://github.com/lighkLife) | Doing  |         |
-<<<<<<< HEAD
 | embassy-executor | `raw/run_queue.rs`   | [LighkLife](https://github.com/lighkLife) | Done   |         |
 | embassy-executor | `raw/waker_turbo.rs` | [LighkLife](https://github.com/lighkLife) | Done   |         |
 | embassy-executor | `raw/waker.rs`       | [LighkLife](https://github.com/lighkLife) | Done   |         |
-| embassy-futures  |                      |                                           |        |         |
-=======
-| embassy-executor | `raw/run_queue.rs`   | [LighkLife](https://github.com/lighkLife) |        |         |
-| embassy-executor | `raw/timer_queue.rs` | [LighkLife](https://github.com/lighkLife) |        |         |
-| embassy-executor | `raw/waker_turbo.rs` | [LighkLife](https://github.com/lighkLife) |        |         |
-| embassy-executor | `raw/waker.rs`       | [LighkLife](https://github.com/lighkLife) |        |         |
 | embassy-futures  |  all         | [StaRainorigin](https://github.com/StaRainorigin) |  Done  |         |
->>>>>>> 5078a2c1
 | embassy-time     |                      | [ziyouwa](https://github.com/ziyouwa)     | Doing  |         |
 |                  |                      |                                           |        |         |
 |                  |                      |                                           |        |         |
