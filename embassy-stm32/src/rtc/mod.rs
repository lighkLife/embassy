//! RTC peripheral abstraction
mod datetime;

#[cfg(feature = "low-power")]
use core::cell::Cell;

#[cfg(feature = "low-power")]
use embassy_sync::blocking_mutex::raw::CriticalSectionRawMutex;
#[cfg(feature = "low-power")]
use embassy_sync::blocking_mutex::Mutex;

use self::datetime::day_of_week_to_u8;
#[cfg(not(rtc_v2f2))]
use self::datetime::RtcInstant;
pub use self::datetime::{DateTime, DayOfWeek, Error as DateTimeError};
use crate::pac::rtc::regs::{Dr, Tr};
use crate::time::Hertz;

/// refer to AN4759 to compare features of RTC2 and RTC3
#[cfg_attr(any(rtc_v1), path = "v1.rs")]
#[cfg_attr(
    any(
        rtc_v2f0, rtc_v2f2, rtc_v2f3, rtc_v2f4, rtc_v2f7, rtc_v2h7, rtc_v2l0, rtc_v2l1, rtc_v2l4, rtc_v2wb
    ),
    path = "v2.rs"
)]
#[cfg_attr(any(rtc_v3, rtc_v3u5), path = "v3.rs")]
mod _version;
#[allow(unused_imports)]
pub use _version::*;
use embassy_hal_internal::Peripheral;

use crate::peripherals::RTC;
use crate::rtc::sealed::Instance;

/// Errors that can occur on methods on [RtcClock]
#[non_exhaustive]
#[derive(Clone, Debug, PartialEq, Eq)]
pub enum RtcError {
    /// An invalid DateTime was given or stored on the hardware.
    InvalidDateTime(DateTimeError),

    /// The current time could not be read
    ReadFailure,

    /// The RTC clock is not running
    NotRunning,
}

pub struct RtcTimeProvider {
    _private: (),
}

impl RtcTimeProvider {
    #[cfg(not(rtc_v2f2))]
    pub(crate) fn instant(&self) -> Result<RtcInstant, RtcError> {
        self.read(|_, tr, ss| {
            let second = bcd2_to_byte((tr.st(), tr.su()));

            RtcInstant::from(second, ss).map_err(RtcError::InvalidDateTime)
        })
    }

    /// Return the current datetime.
    ///
    /// # Errors
    ///
    /// Will return an `RtcError::InvalidDateTime` if the stored value in the system is not a valid [`DayOfWeek`].
    pub fn now(&self) -> Result<DateTime, RtcError> {
        self.read(|dr, tr, _| {
            let second = bcd2_to_byte((tr.st(), tr.su()));
            let minute = bcd2_to_byte((tr.mnt(), tr.mnu()));
            let hour = bcd2_to_byte((tr.ht(), tr.hu()));

            let weekday = dr.wdu();
            let day = bcd2_to_byte((dr.dt(), dr.du()));
            let month = bcd2_to_byte((dr.mt() as u8, dr.mu()));
            let year = bcd2_to_byte((dr.yt(), dr.yu())) as u16 + 1970_u16;

            DateTime::from(year, month, day, weekday, hour, minute, second).map_err(RtcError::InvalidDateTime)
        })
    }

    fn read<R>(&self, mut f: impl FnMut(Dr, Tr, u16) -> Result<R, RtcError>) -> Result<R, RtcError> {
        let r = RTC::regs();

        #[cfg(not(rtc_v2f2))]
        let read_ss = || r.ssr().read().ss();
        #[cfg(rtc_v2f2)]
        let read_ss = || 0;

        let mut ss = read_ss();
        for _ in 0..5 {
            let tr = r.tr().read();
            let dr = r.dr().read();
            let ss_after = read_ss();

            // If an RTCCLK edge occurs during read we may see inconsistent values
            // so read ssr again and see if it has changed. (see RM0433 Rev 7 46.3.9)
            if ss == ss_after {
                return f(dr, tr, ss.try_into().unwrap());
            } else {
                ss = ss_after
            }
        }

        return Err(RtcError::ReadFailure);
    }
}

/// RTC Abstraction
pub struct Rtc {
    #[cfg(feature = "low-power")]
    stop_time: Mutex<CriticalSectionRawMutex, Cell<Option<RtcInstant>>>,
    #[cfg(not(feature = "low-power"))]
    _private: (),
}

#[non_exhaustive]
#[derive(Copy, Clone, PartialEq)]
pub struct RtcConfig {
    /// The subsecond counter frequency; default is 256
    ///
    /// A high counter frequency may impact stop power consumption
    pub frequency: Hertz,
}

impl Default for RtcConfig {
    /// LSI with prescalers assuming 32.768 kHz.
    /// Raw sub-seconds in 1/256.
    fn default() -> Self {
        RtcConfig { frequency: Hertz(256) }
    }
}

#[derive(Copy, Clone, Debug, PartialEq)]
#[repr(u8)]
pub enum RtcCalibrationCyclePeriod {
    /// 8-second calibration period
    Seconds8,
    /// 16-second calibration period
    Seconds16,
    /// 32-second calibration period
    Seconds32,
}

impl Default for RtcCalibrationCyclePeriod {
    fn default() -> Self {
        RtcCalibrationCyclePeriod::Seconds32
    }
}

impl Rtc {
    pub fn new(_rtc: impl Peripheral<P = RTC>, rtc_config: RtcConfig) -> Self {
        #[cfg(not(any(stm32l0, stm32f3, stm32l1, stm32f0, stm32f2)))]
<<<<<<< HEAD
        <RTC as crate::rcc::sealed::RccPeripheral>::enable_and_reset();
=======
        critical_section::with(|cs| {
            <RTC as crate::rcc::sealed::RccPeripheral>::enable_and_reset_with_cs(cs);

            #[cfg(feature = "low-power")]
            unsafe {
                crate::rcc::REFCOUNT_STOP2 -= 1
            };
        });
>>>>>>> 655ed3aa

        let mut this = Self {
            #[cfg(feature = "low-power")]
            stop_time: Mutex::const_new(CriticalSectionRawMutex::new(), Cell::new(None)),
            #[cfg(not(feature = "low-power"))]
            _private: (),
        };

        let frequency = Self::frequency();
        let async_psc = ((frequency.0 / rtc_config.frequency.0) - 1) as u8;
        let sync_psc = (rtc_config.frequency.0 - 1) as u16;

        this.configure(async_psc, sync_psc);

        // Wait for the clock to update after initialization
        #[cfg(not(rtc_v2f2))]
        {
            let now = this.instant().unwrap();

            while this.instant().unwrap().subsecond == now.subsecond {}
        }

        this
    }

    fn frequency() -> Hertz {
        let freqs = unsafe { crate::rcc::get_freqs() };
        freqs.rtc.unwrap()
    }

    /// Acquire a [`RtcTimeProvider`] instance.
    pub const fn time_provider(&self) -> RtcTimeProvider {
        RtcTimeProvider { _private: () }
    }

    /// Set the datetime to a new value.
    ///
    /// # Errors
    ///
    /// Will return `RtcError::InvalidDateTime` if the datetime is not a valid range.
    pub fn set_datetime(&mut self, t: DateTime) -> Result<(), RtcError> {
        self.write(true, |rtc| {
            let (ht, hu) = byte_to_bcd2(t.hour() as u8);
            let (mnt, mnu) = byte_to_bcd2(t.minute() as u8);
            let (st, su) = byte_to_bcd2(t.second() as u8);

            let (dt, du) = byte_to_bcd2(t.day() as u8);
            let (mt, mu) = byte_to_bcd2(t.month() as u8);
            let yr = t.year() as u16;
            let yr_offset = (yr - 1970_u16) as u8;
            let (yt, yu) = byte_to_bcd2(yr_offset);

            use crate::pac::rtc::vals::Ampm;

            rtc.tr().write(|w| {
                w.set_ht(ht);
                w.set_hu(hu);
                w.set_mnt(mnt);
                w.set_mnu(mnu);
                w.set_st(st);
                w.set_su(su);
                w.set_pm(Ampm::AM);
            });

            rtc.dr().write(|w| {
                w.set_dt(dt);
                w.set_du(du);
                w.set_mt(mt > 0);
                w.set_mu(mu);
                w.set_yt(yt);
                w.set_yu(yu);
                w.set_wdu(day_of_week_to_u8(t.day_of_week()));
            });
        });

        Ok(())
    }

    #[cfg(not(rtc_v2f2))]
    /// Return the current instant.
    fn instant(&self) -> Result<RtcInstant, RtcError> {
        self.time_provider().instant()
    }

    /// Return the current datetime.
    ///
    /// # Errors
    ///
    /// Will return an `RtcError::InvalidDateTime` if the stored value in the system is not a valid [`DayOfWeek`].
    pub fn now(&self) -> Result<DateTime, RtcError> {
        self.time_provider().now()
    }

    /// Check if daylight savings time is active.
    pub fn get_daylight_savings(&self) -> bool {
        let cr = RTC::regs().cr().read();
        cr.bkp()
    }

    /// Enable/disable daylight savings time.
    pub fn set_daylight_savings(&mut self, daylight_savings: bool) {
        self.write(true, |rtc| {
            rtc.cr().modify(|w| w.set_bkp(daylight_savings));
        })
    }

    pub const BACKUP_REGISTER_COUNT: usize = RTC::BACKUP_REGISTER_COUNT;

    /// Read content of the backup register.
    ///
    /// The registers retain their values during wakes from standby mode or system resets. They also
    /// retain their value when Vdd is switched off as long as V_BAT is powered.
    pub fn read_backup_register(&self, register: usize) -> Option<u32> {
        RTC::read_backup_register(&RTC::regs(), register)
    }

    /// Set content of the backup register.
    ///
    /// The registers retain their values during wakes from standby mode or system resets. They also
    /// retain their value when Vdd is switched off as long as V_BAT is powered.
    pub fn write_backup_register(&self, register: usize, value: u32) {
        RTC::write_backup_register(&RTC::regs(), register, value)
    }
}

pub(crate) fn byte_to_bcd2(byte: u8) -> (u8, u8) {
    let mut bcd_high: u8 = 0;
    let mut value = byte;

    while value >= 10 {
        bcd_high += 1;
        value -= 10;
    }

    (bcd_high, ((bcd_high << 4) | value) as u8)
}

pub(crate) fn bcd2_to_byte(bcd: (u8, u8)) -> u8 {
    let value = bcd.1 | bcd.0 << 4;

    let tmp = ((value & 0xF0) >> 0x4) * 10;

    tmp + (value & 0x0F)
}

pub(crate) mod sealed {
    use crate::pac::rtc::Rtc;

    pub trait Instance {
        const BACKUP_REGISTER_COUNT: usize;

        #[cfg(feature = "low-power")]
        const EXTI_WAKEUP_LINE: usize;

        #[cfg(feature = "low-power")]
        type WakeupInterrupt: crate::interrupt::typelevel::Interrupt;

        fn regs() -> Rtc {
            crate::pac::RTC
        }

        /// Read content of the backup register.
        ///
        /// The registers retain their values during wakes from standby mode or system resets. They also
        /// retain their value when Vdd is switched off as long as V_BAT is powered.
        fn read_backup_register(rtc: &Rtc, register: usize) -> Option<u32>;

        /// Set content of the backup register.
        ///
        /// The registers retain their values during wakes from standby mode or system resets. They also
        /// retain their value when Vdd is switched off as long as V_BAT is powered.
        fn write_backup_register(rtc: &Rtc, register: usize, value: u32);

        // fn apply_config(&mut self, rtc_config: RtcConfig);
    }
}<|MERGE_RESOLUTION|>--- conflicted
+++ resolved
@@ -153,18 +153,7 @@
 impl Rtc {
     pub fn new(_rtc: impl Peripheral<P = RTC>, rtc_config: RtcConfig) -> Self {
         #[cfg(not(any(stm32l0, stm32f3, stm32l1, stm32f0, stm32f2)))]
-<<<<<<< HEAD
         <RTC as crate::rcc::sealed::RccPeripheral>::enable_and_reset();
-=======
-        critical_section::with(|cs| {
-            <RTC as crate::rcc::sealed::RccPeripheral>::enable_and_reset_with_cs(cs);
-
-            #[cfg(feature = "low-power")]
-            unsafe {
-                crate::rcc::REFCOUNT_STOP2 -= 1
-            };
-        });
->>>>>>> 655ed3aa
 
         let mut this = Self {
             #[cfg(feature = "low-power")]
