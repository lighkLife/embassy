//! 原生执行器
//!
//! 这个模块暴露 "原生" 执行器和任务结构体，可以用作更低层次的控制。
//!
//! ## 警告： 这里有危险
//! 使用这个模块需要尊重微妙的安全契约。更推荐使用[executor wrappers](crate::Executor)和
//! [`embassy_executor::task`](embassy_macros::task)宏，这些都是安全的。
//!
//! ---
//! Raw executor.
//!
//! This module exposes "raw" Executor and Task structs for more low level control.
//!
//! ## WARNING: here be dragons!
//!
//! Using this module requires respecting subtle safety contracts. If you can, prefer using the safe
//! [executor wrappers](crate::Executor) and the [`embassy_executor::task`](embassy_macros::task) macro, which are fully safe.

#[cfg_attr(target_has_atomic = "ptr", path = "run_queue_atomics.rs")]
#[cfg_attr(not(target_has_atomic = "ptr"), path = "run_queue_critical_section.rs")]
mod run_queue;

#[cfg_attr(all(cortex_m, target_has_atomic = "8"), path = "state_atomics_arm.rs")]
#[cfg_attr(all(not(cortex_m), target_has_atomic = "8"), path = "state_atomics.rs")]
#[cfg_attr(not(target_has_atomic = "8"), path = "state_critical_section.rs")]
mod state;

#[cfg(feature = "integrated-timers")]
mod timer_queue;
pub(crate) mod util;
#[cfg_attr(feature = "turbowakers", path = "waker_turbo.rs")]
mod waker;

use core::future::Future;
use core::marker::PhantomData;
use core::mem;
use core::pin::Pin;
use core::ptr::NonNull;
use core::task::{Context, Poll};

#[cfg(feature = "integrated-timers")]
use embassy_time::driver::{self, AlarmHandle};
#[cfg(feature = "integrated-timers")]
use embassy_time::Instant;
#[cfg(feature = "rtos-trace")]
use rtos_trace::trace;

use self::run_queue::{RunQueue, RunQueueItem};
use self::state::State;
use self::util::{SyncUnsafeCell, UninitCell};
pub use self::waker::task_from_waker;
use super::SpawnToken;

<<<<<<< HEAD
/// 任务被创建（拥有一个 future）
///
/// ---
/// Task is spawned (has a future)
pub(crate) const STATE_SPAWNED: u32 = 1 << 0;
/// 任务在执行器的运行队列中
///
/// ---
/// Task is in the executor run queue
pub(crate) const STATE_RUN_QUEUED: u32 = 1 << 1;
/// 任务在执行器的时间队列中
///
/// ---
/// Task is in the executor timer queue
#[cfg(feature = "integrated-timers")]
pub(crate) const STATE_TIMER_QUEUED: u32 = 1 << 2;

///  任务指针指向的原始任务头
///
/// ---
=======
>>>>>>> 1913f975
/// Raw task header for use in task pointers.
pub(crate) struct TaskHeader {
    pub(crate) state: State,
    pub(crate) run_queue_item: RunQueueItem,
    pub(crate) executor: SyncUnsafeCell<Option<&'static SyncExecutor>>,
    poll_fn: SyncUnsafeCell<Option<unsafe fn(TaskRef)>>,

    #[cfg(feature = "integrated-timers")]
    pub(crate) expires_at: SyncUnsafeCell<Instant>,
    #[cfg(feature = "integrated-timers")]
    pub(crate) timer_queue_item: timer_queue::TimerQueueItem,
}

/// 这本质上是一个 `&'static TaskStorage<F>`，其中 Future 的类型已被擦除
///
/// ---
/// This is essentially a `&'static TaskStorage<F>` where the type of the future has been erased.
#[derive(Clone, Copy)]
pub struct TaskRef {
    ptr: NonNull<TaskHeader>,
}

unsafe impl Send for TaskRef where &'static TaskHeader: Send {}
unsafe impl Sync for TaskRef where &'static TaskHeader: Sync {}

impl TaskRef {
    fn new<F: Future + 'static>(task: &'static TaskStorage<F>) -> Self {
        Self {
            ptr: NonNull::from(task).cast(),
        }
    }

    /// 安全的： 这个指针必须已经通过 `Task::as_ptr`来获取
    ///
    /// ---
    /// Safety: The pointer must have been obtained with `Task::as_ptr`
    pub(crate) unsafe fn from_ptr(ptr: *const TaskHeader) -> Self {
        Self {
            ptr: NonNull::new_unchecked(ptr as *mut TaskHeader),
        }
    }

    pub(crate) fn header(self) -> &'static TaskHeader {
        unsafe { self.ptr.as_ref() }
    }

    /// 返回的指针对于整个 TaskStorage 都是有效的
    ///
    /// ---
    /// The returned pointer is valid for the entire TaskStorage.
    pub(crate) fn as_ptr(self) -> *const TaskHeader {
        self.ptr.as_ptr()
    }
}

///
/// 可以生成任务的原始存储器
/// Raw storage in which a task can be spawned.
///
/// 这个结构体拥有生成一个 future 为 `F` 的任务所需的内存。
/// 在给定的时间，`TaskStorage` 可能处于已生成或未生成状态。
/// 你///可以使用 [`TaskStorage::spawn()`] 来生成它，如果它已经被生成，那么这个方法将会失败。
///
/// `TaskStorage` 必须一直存活，即使任务已经结束运行，它仍然不会被释放。因此，相关的方法需要 `&'static self`。
/// 但是，它可以被重用。
///
/// [embassy_executor::task](embassy_macros::task) 宏内部会分配一个 `TaskStorage` 类型的静态数组。
/// 使用原始 `Task` 的最常见原因是控制在哪里给任务非配内存：在栈上，或者在堆上，例如使用 `Box::leak` 等。
///
/// 需要使用 repr(C) 来保证任务在结构体的内存布局中，偏移量为 0
/// 这使得 TaskHeader 和 TaskStorage 指针互相转换是安全的。
///
/// ---
/// Raw storage in which a task can be spawned.
///
/// This struct holds the necessary memory to spawn one task whose future is `F`.
/// At a given time, the `TaskStorage` may be in spawned or not-spawned state. You
/// may spawn it with [`TaskStorage::spawn()`], which will fail if it is already spawned.
///
/// A `TaskStorage` must live forever, it may not be deallocated even after the task has finished
/// running. Hence the relevant methods require `&'static self`. It may be reused, however.
///
/// Internally, the [embassy_executor::task](embassy_macros::task) macro allocates an array of `TaskStorage`s
/// in a `static`. The most common reason to use the raw `Task` is to have control of where
/// the memory for the task is allocated: on the stack, or on the heap with e.g. `Box::leak`, etc.

// repr(C) is needed to guarantee that the Task is located at offset 0
// This makes it safe to cast between TaskHeader and TaskStorage pointers.
#[repr(C)]
pub struct TaskStorage<F: Future + 'static> {
    raw: TaskHeader,
    future: UninitCell<F>, // Valid if STATE_SPAWNED
}

impl<F: Future + 'static> TaskStorage<F> {
    const NEW: Self = Self::new();

    /// 创建一个新的人物存储器，处于未创建的状态
    ///
    /// ---
    /// Create a new TaskStorage, in not-spawned state.
    pub const fn new() -> Self {
        Self {
            raw: TaskHeader {
                state: State::new(),
                run_queue_item: RunQueueItem::new(),
                executor: SyncUnsafeCell::new(None),
                // Note: this is lazily initialized so that a static `TaskStorage` will go in `.bss`
                poll_fn: SyncUnsafeCell::new(None),

                #[cfg(feature = "integrated-timers")]
                expires_at: SyncUnsafeCell::new(Instant::from_ticks(0)),
                #[cfg(feature = "integrated-timers")]
                timer_queue_item: timer_queue::TimerQueueItem::new(),
            },
            future: UninitCell::uninit(),
        }
    }

    /// 尝试创建任务
    ///
    /// `future` 闭包用来构造 future。 可以生成任务的情况下，它才被调用。它是一个闭包，
    /// 而不是简单的 `future: F` 参数，用来确保在适当的位置构造 future，多亏 NRVO 优化，
    /// 避免了在栈上的临时复制。
    ///
    /// 如果人物已经被创建，并且还没有运行结束，这个方法会失败。在这种情况下，这个错误会被推迟：
    /// 返回一个空的 SpawnToken，从而导致调用 [`Spawner::spawn()`](super::Spawner::spawn)
    /// 返回错误。
    ///
    /// 一旦任务已经运行结束，你可以再一次创建它。允许在另一个不同的执行器中创建它。
    ///
    /// NRVO优化，即命名返回值优化（Named Return Value Optimization），是Visual C++2005及之后版本支持的一种优化技术。
    /// 当一个函数的返回值是一个对象时，正常的返回语句的执行过程是将这个对象从当前函数的局部作用域拷贝到返回区，以便调用者可以访问。
    /// 然而，如果所有的返回语句都返回同一个对象，NRVO优化的作用是在这个对象建立的时候直接在返回区建立，
    /// 从而避免了函数返回时调用拷贝构造函数的需要，减少了对象的创建与销毁过程。
    ///
    /// ---
    /// Try to spawn the task.
    ///
    /// The `future` closure constructs the future. It's only called if spawning is
    /// actually possible. It is a closure instead of a simple `future: F` param to ensure
    /// the future is constructed in-place, avoiding a temporary copy in the stack thanks to
    /// NRVO optimizations.
    ///
    /// This function will fail if the task is already spawned and has not finished running.
    /// In this case, the error is delayed: a "poisoned" SpawnToken is returned, which will
    /// cause [`Spawner::spawn()`](super::Spawner::spawn) to return the error.
    ///
    /// Once the task has finished running, you may spawn it again. It is allowed to spawn it
    /// on a different executor.
    pub fn spawn(&'static self, future: impl FnOnce() -> F) -> SpawnToken<impl Sized> {
        let task = AvailableTask::claim(self);
        match task {
            Some(task) => task.initialize(future),
            None => SpawnToken::new_failed(),
        }
    }

    unsafe fn poll(p: TaskRef) {
        let this = &*(p.as_ptr() as *const TaskStorage<F>);

        let future = Pin::new_unchecked(this.future.as_mut());
        let waker = waker::from_task(p);
        let mut cx = Context::from_waker(&waker);
        match future.poll(&mut cx) {
            Poll::Ready(_) => {
                this.future.drop_in_place();
                this.raw.state.despawn();

                #[cfg(feature = "integrated-timers")]
                this.raw.expires_at.set(Instant::MAX);
            }
            Poll::Pending => {}
        }

        // the compiler is emitting a virtual call for waker drop, but we know
        // it's a noop for our waker.
        mem::forget(waker);
    }

    #[doc(hidden)]
    #[allow(dead_code)]
    fn _assert_sync(self) {
        fn assert_sync<T: Sync>(_: T) {}

        assert_sync(self)
    }
}

/// An uninitialized [`TaskStorage`].
pub struct AvailableTask<F: Future + 'static> {
    task: &'static TaskStorage<F>,
}

impl<F: Future + 'static> AvailableTask<F> {
    /// Try to claim a [`TaskStorage`].
    ///
    /// This function returns `None` if a task has already been spawned and has not finished running.
    pub fn claim(task: &'static TaskStorage<F>) -> Option<Self> {
        task.raw.state.spawn().then(|| Self { task })
    }

    fn initialize_impl<S>(self, future: impl FnOnce() -> F) -> SpawnToken<S> {
        unsafe {
            self.task.raw.poll_fn.set(Some(TaskStorage::<F>::poll));
            self.task.future.write_in_place(future);

            let task = TaskRef::new(self.task);

            SpawnToken::new(task)
        }
    }

    /// Initialize the [`TaskStorage`] to run the given future.
    pub fn initialize(self, future: impl FnOnce() -> F) -> SpawnToken<F> {
        self.initialize_impl::<F>(future)
    }

    /// Initialize the [`TaskStorage`] to run the given future.
    ///
    /// # Safety
    ///
    /// `future` must be a closure of the form `move || my_async_fn(args)`, where `my_async_fn`
    /// is an `async fn`, NOT a hand-written `Future`.
    #[doc(hidden)]
    pub unsafe fn __initialize_async_fn<FutFn>(self, future: impl FnOnce() -> F) -> SpawnToken<FutFn> {
        // When send-spawning a task, we construct the future in this thread, and effectively
        // "send" it to the executor thread by enqueuing it in its queue. Therefore, in theory,
        // send-spawning should require the future `F` to be `Send`.
        //
        // The problem is this is more restrictive than needed. Once the future is executing,
        // it is never sent to another thread. It is only sent when spawning. It should be
        // enough for the task's arguments to be Send. (and in practice it's super easy to
        // accidentally make your futures !Send, for example by holding an `Rc` or a `&RefCell` across an `.await`.)
        //
        // We can do it by sending the task args and constructing the future in the executor thread
        // on first poll. However, this cannot be done in-place, so it'll waste stack space for a copy
        // of the args.
        //
        // Luckily, an `async fn` future contains just the args when freshly constructed. So, if the
        // args are Send, it's OK to send a !Send future, as long as we do it before first polling it.
        //
        // (Note: this is how the generators are implemented today, it's not officially guaranteed yet,
        // but it's possible it'll be guaranteed in the future. See zulip thread:
        // https://rust-lang.zulipchat.com/#narrow/stream/187312-wg-async/topic/.22only.20before.20poll.22.20Send.20futures )
        //
        // The `FutFn` captures all the args, so if it's Send, the task can be send-spawned.
        // This is why we return `SpawnToken<FutFn>` below.
        //
        // This ONLY holds for `async fn` futures. The other `spawn` methods can be called directly
        // by the user, with arbitrary hand-implemented futures. This is why these return `SpawnToken<F>`.
        self.initialize_impl::<FutFn>(future)
    }
}

/// Raw storage that can hold up to N tasks of the same type.
///
/// This is essentially a `[TaskStorage<F>; N]`.
pub struct TaskPool<F: Future + 'static, const N: usize> {
    pool: [TaskStorage<F>; N],
}

impl<F: Future + 'static, const N: usize> TaskPool<F, N> {
    /// Create a new TaskPool, with all tasks in non-spawned state.
    pub const fn new() -> Self {
        Self {
            pool: [TaskStorage::NEW; N],
        }
    }

    fn spawn_impl<T>(&'static self, future: impl FnOnce() -> F) -> SpawnToken<T> {
        match self.pool.iter().find_map(AvailableTask::claim) {
            Some(task) => task.initialize_impl::<T>(future),
            None => SpawnToken::new_failed(),
        }
    }

    /// Try to spawn a task in the pool.
    ///
    /// See [`TaskStorage::spawn()`] for details.
    ///
    /// This will loop over the pool and spawn the task in the first storage that
    /// is currently free. If none is free, a "poisoned" SpawnToken is returned,
    /// which will cause [`Spawner::spawn()`](super::Spawner::spawn) to return the error.
    pub fn spawn(&'static self, future: impl FnOnce() -> F) -> SpawnToken<impl Sized> {
        self.spawn_impl::<F>(future)
    }

    /// Like spawn(), but allows the task to be send-spawned if the args are Send even if
    /// the future is !Send.
    ///
    /// Not covered by semver guarantees. DO NOT call this directly. Intended to be used
    /// by the Embassy macros ONLY.
    ///
    /// SAFETY: `future` must be a closure of the form `move || my_async_fn(args)`, where `my_async_fn`
    /// is an `async fn`, NOT a hand-written `Future`.
    #[doc(hidden)]
    pub unsafe fn _spawn_async_fn<FutFn>(&'static self, future: FutFn) -> SpawnToken<impl Sized>
    where
        FutFn: FnOnce() -> F,
    {
        // See the comment in AvailableTask::__initialize_async_fn for explanation.
        self.spawn_impl::<FutFn>(future)
    }
}

#[derive(Clone, Copy)]
pub(crate) struct Pender(*mut ());

unsafe impl Send for Pender {}
unsafe impl Sync for Pender {}

impl Pender {
    pub(crate) fn pend(self) {
        extern "Rust" {
            fn __pender(context: *mut ());
        }
        unsafe { __pender(self.0) };
    }
}

pub(crate) struct SyncExecutor {
    run_queue: RunQueue,
    pender: Pender,

    #[cfg(feature = "integrated-timers")]
    pub(crate) timer_queue: timer_queue::TimerQueue,
    #[cfg(feature = "integrated-timers")]
    alarm: AlarmHandle,
}

impl SyncExecutor {
    pub(crate) fn new(pender: Pender) -> Self {
        #[cfg(feature = "integrated-timers")]
        let alarm = unsafe { unwrap!(driver::allocate_alarm()) };

        Self {
            run_queue: RunQueue::new(),
            pender,

            #[cfg(feature = "integrated-timers")]
            timer_queue: timer_queue::TimerQueue::new(),
            #[cfg(feature = "integrated-timers")]
            alarm,
        }
    }

    /// Enqueue a task in the task queue
    ///
    /// # Safety
    /// - `task` must be a valid pointer to a spawned task.
    /// - `task` must be set up to run in this executor.
    /// - `task` must NOT be already enqueued (in this executor or another one).
    #[inline(always)]
    unsafe fn enqueue(&self, task: TaskRef) {
        #[cfg(feature = "rtos-trace")]
        trace::task_ready_begin(task.as_ptr() as u32);

        if self.run_queue.enqueue(task) {
            self.pender.pend();
        }
    }

    #[cfg(feature = "integrated-timers")]
    fn alarm_callback(ctx: *mut ()) {
        let this: &Self = unsafe { &*(ctx as *const Self) };
        this.pender.pend();
    }

    pub(super) unsafe fn spawn(&'static self, task: TaskRef) {
        task.header().executor.set(Some(self));

        #[cfg(feature = "rtos-trace")]
        trace::task_new(task.as_ptr() as u32);

        self.enqueue(task);
    }

    /// # Safety
    ///
    /// Same as [`Executor::poll`], plus you must only call this on the thread this executor was created.
    pub(crate) unsafe fn poll(&'static self) {
        #[cfg(feature = "integrated-timers")]
        driver::set_alarm_callback(self.alarm, Self::alarm_callback, self as *const _ as *mut ());

        #[allow(clippy::never_loop)]
        loop {
            #[cfg(feature = "integrated-timers")]
            self.timer_queue.dequeue_expired(Instant::now(), wake_task_no_pend);

            self.run_queue.dequeue_all(|p| {
                let task = p.header();

                #[cfg(feature = "integrated-timers")]
                task.expires_at.set(Instant::MAX);

                if !task.state.run_dequeue() {
                    // If task is not running, ignore it. This can happen in the following scenario:
                    //   - Task gets dequeued, poll starts
                    //   - While task is being polled, it gets woken. It gets placed in the queue.
                    //   - Task poll finishes, returning done=true
                    //   - RUNNING bit is cleared, but the task is already in the queue.
                    return;
                }

                #[cfg(feature = "rtos-trace")]
                trace::task_exec_begin(p.as_ptr() as u32);

                // Run the task
                task.poll_fn.get().unwrap_unchecked()(p);

                #[cfg(feature = "rtos-trace")]
                trace::task_exec_end();

                // Enqueue or update into timer_queue
                #[cfg(feature = "integrated-timers")]
                self.timer_queue.update(p);
            });

            #[cfg(feature = "integrated-timers")]
            {
                // If this is already in the past, set_alarm might return false
                // In that case do another poll loop iteration.
                let next_expiration = self.timer_queue.next_expiration();
                if driver::set_alarm(self.alarm, next_expiration.as_ticks()) {
                    break;
                }
            }

            #[cfg(not(feature = "integrated-timers"))]
            {
                break;
            }
        }

        #[cfg(feature = "rtos-trace")]
        trace::system_idle();
    }
}

/// Raw executor.
///
/// This is the core of the Embassy executor. It is low-level, requiring manual
/// handling of wakeups and task polling. If you can, prefer using one of the
/// [higher level executors](crate::Executor).
///
/// The raw executor leaves it up to you to handle wakeups and scheduling:
///
/// - To get the executor to do work, call `poll()`. This will poll all queued tasks (all tasks
///   that "want to run").
/// - You must supply a pender function, as shown below. The executor will call it to notify you
///   it has work to do. You must arrange for `poll()` to be called as soon as possible.
/// - Enabling `arch-xx` features will define a pender function for you. This means that you
///   are limited to using the executors provided to you by the architecture/platform
///   implementation. If you need a different executor, you must not enable `arch-xx` features.
///
/// The pender can be called from *any* context: any thread, any interrupt priority
/// level, etc. It may be called synchronously from any `Executor` method call as well.
/// You must deal with this correctly.
///
/// In particular, you must NOT call `poll` directly from the pender callback, as this violates
/// the requirement for `poll` to not be called reentrantly.
///
/// The pender function must be exported with the name `__pender` and have the following signature:
///
/// ```rust
/// #[export_name = "__pender"]
/// fn pender(context: *mut ()) {
///    // schedule `poll()` to be called
/// }
/// ```
///
/// The `context` argument is a piece of arbitrary data the executor will pass to the pender.
/// You can set the `context` when calling [`Executor::new()`]. You can use it to, for example,
/// differentiate between executors, or to pass a pointer to a callback that should be called.
#[repr(transparent)]
pub struct Executor {
    pub(crate) inner: SyncExecutor,

    _not_sync: PhantomData<*mut ()>,
}

impl Executor {
    pub(crate) unsafe fn wrap(inner: &SyncExecutor) -> &Self {
        mem::transmute(inner)
    }

    /// Create a new executor.
    ///
    /// When the executor has work to do, it will call the pender function and pass `context` to it.
    ///
    /// See [`Executor`] docs for details on the pender.
    pub fn new(context: *mut ()) -> Self {
        Self {
            inner: SyncExecutor::new(Pender(context)),
            _not_sync: PhantomData,
        }
    }

    /// Spawn a task in this executor.
    ///
    /// # Safety
    ///
    /// `task` must be a valid pointer to an initialized but not-already-spawned task.
    ///
    /// It is OK to use `unsafe` to call this from a thread that's not the executor thread.
    /// In this case, the task's Future must be Send. This is because this is effectively
    /// sending the task to the executor thread.
    pub(super) unsafe fn spawn(&'static self, task: TaskRef) {
        self.inner.spawn(task)
    }

    /// Poll all queued tasks in this executor.
    ///
    /// This loops over all tasks that are queued to be polled (i.e. they're
    /// freshly spawned or they've been woken). Other tasks are not polled.
    ///
    /// You must call `poll` after receiving a call to the pender. It is OK
    /// to call `poll` even when not requested by the pender, but it wastes
    /// energy.
    ///
    /// # Safety
    ///
    /// You must NOT call `poll` reentrantly on the same executor.
    ///
    /// In particular, note that `poll` may call the pender synchronously. Therefore, you
    /// must NOT directly call `poll()` from the pender callback. Instead, the callback has to
    /// somehow schedule for `poll()` to be called later, at a time you know for sure there's
    /// no `poll()` already running.
    pub unsafe fn poll(&'static self) {
        self.inner.poll()
    }

    /// Get a spawner that spawns tasks in this executor.
    ///
    /// It is OK to call this method multiple times to obtain multiple
    /// `Spawner`s. You may also copy `Spawner`s.
    pub fn spawner(&'static self) -> super::Spawner {
        super::Spawner::new(self)
    }
}

/// Wake a task by `TaskRef`.
///
/// You can obtain a `TaskRef` from a `Waker` using [`task_from_waker`].
pub fn wake_task(task: TaskRef) {
    let header = task.header();
    if header.state.run_enqueue() {
        // We have just marked the task as scheduled, so enqueue it.
        unsafe {
            let executor = header.executor.get().unwrap_unchecked();
            executor.enqueue(task);
        }
    }
}

/// Wake a task by `TaskRef` without calling pend.
///
/// You can obtain a `TaskRef` from a `Waker` using [`task_from_waker`].
pub fn wake_task_no_pend(task: TaskRef) {
    let header = task.header();
    if header.state.run_enqueue() {
        // We have just marked the task as scheduled, so enqueue it.
        unsafe {
            let executor = header.executor.get().unwrap_unchecked();
            executor.run_queue.enqueue(task);
        }
    }
}

#[cfg(feature = "integrated-timers")]
struct TimerQueue;

#[cfg(feature = "integrated-timers")]
impl embassy_time::queue::TimerQueue for TimerQueue {
    fn schedule_wake(&'static self, at: Instant, waker: &core::task::Waker) {
        let task = waker::task_from_waker(waker);
        let task = task.header();
        unsafe {
            let expires_at = task.expires_at.get();
            task.expires_at.set(expires_at.min(at));
        }
    }
}

#[cfg(feature = "integrated-timers")]
embassy_time::timer_queue_impl!(static TIMER_QUEUE: TimerQueue = TimerQueue);

#[cfg(feature = "rtos-trace")]
impl rtos_trace::RtosTraceOSCallbacks for Executor {
    fn task_list() {
        // We don't know what tasks exist, so we can't send them.
    }
    #[cfg(feature = "integrated-timers")]
    fn time() -> u64 {
        Instant::now().as_micros()
    }
    #[cfg(not(feature = "integrated-timers"))]
    fn time() -> u64 {
        0
    }
}

#[cfg(feature = "rtos-trace")]
rtos_trace::global_os_callbacks! {Executor}<|MERGE_RESOLUTION|>--- conflicted
+++ resolved
@@ -1,12 +1,3 @@
-//! 原生执行器
-//!
-//! 这个模块暴露 "原生" 执行器和任务结构体，可以用作更低层次的控制。
-//!
-//! ## 警告： 这里有危险
-//! 使用这个模块需要尊重微妙的安全契约。更推荐使用[executor wrappers](crate::Executor)和
-//! [`embassy_executor::task`](embassy_macros::task)宏，这些都是安全的。
-//!
-//! ---
 //! Raw executor.
 //!
 //! This module exposes "raw" Executor and Task structs for more low level control.
@@ -51,29 +42,6 @@
 pub use self::waker::task_from_waker;
 use super::SpawnToken;
 
-<<<<<<< HEAD
-/// 任务被创建（拥有一个 future）
-///
-/// ---
-/// Task is spawned (has a future)
-pub(crate) const STATE_SPAWNED: u32 = 1 << 0;
-/// 任务在执行器的运行队列中
-///
-/// ---
-/// Task is in the executor run queue
-pub(crate) const STATE_RUN_QUEUED: u32 = 1 << 1;
-/// 任务在执行器的时间队列中
-///
-/// ---
-/// Task is in the executor timer queue
-#[cfg(feature = "integrated-timers")]
-pub(crate) const STATE_TIMER_QUEUED: u32 = 1 << 2;
-
-///  任务指针指向的原始任务头
-///
-/// ---
-=======
->>>>>>> 1913f975
 /// Raw task header for use in task pointers.
 pub(crate) struct TaskHeader {
     pub(crate) state: State,
@@ -87,9 +55,6 @@
     pub(crate) timer_queue_item: timer_queue::TimerQueueItem,
 }
 
-/// 这本质上是一个 `&'static TaskStorage<F>`，其中 Future 的类型已被擦除
-///
-/// ---
 /// This is essentially a `&'static TaskStorage<F>` where the type of the future has been erased.
 #[derive(Clone, Copy)]
 pub struct TaskRef {
@@ -106,9 +71,6 @@
         }
     }
 
-    /// 安全的： 这个指针必须已经通过 `Task::as_ptr`来获取
-    ///
-    /// ---
     /// Safety: The pointer must have been obtained with `Task::as_ptr`
     pub(crate) unsafe fn from_ptr(ptr: *const TaskHeader) -> Self {
         Self {
@@ -120,33 +82,12 @@
         unsafe { self.ptr.as_ref() }
     }
 
-    /// 返回的指针对于整个 TaskStorage 都是有效的
-    ///
-    /// ---
     /// The returned pointer is valid for the entire TaskStorage.
     pub(crate) fn as_ptr(self) -> *const TaskHeader {
         self.ptr.as_ptr()
     }
 }
 
-///
-/// 可以生成任务的原始存储器
-/// Raw storage in which a task can be spawned.
-///
-/// 这个结构体拥有生成一个 future 为 `F` 的任务所需的内存。
-/// 在给定的时间，`TaskStorage` 可能处于已生成或未生成状态。
-/// 你///可以使用 [`TaskStorage::spawn()`] 来生成它，如果它已经被生成，那么这个方法将会失败。
-///
-/// `TaskStorage` 必须一直存活，即使任务已经结束运行，它仍然不会被释放。因此，相关的方法需要 `&'static self`。
-/// 但是，它可以被重用。
-///
-/// [embassy_executor::task](embassy_macros::task) 宏内部会分配一个 `TaskStorage` 类型的静态数组。
-/// 使用原始 `Task` 的最常见原因是控制在哪里给任务非配内存：在栈上，或者在堆上，例如使用 `Box::leak` 等。
-///
-/// 需要使用 repr(C) 来保证任务在结构体的内存布局中，偏移量为 0
-/// 这使得 TaskHeader 和 TaskStorage 指针互相转换是安全的。
-///
-/// ---
 /// Raw storage in which a task can be spawned.
 ///
 /// This struct holds the necessary memory to spawn one task whose future is `F`.
@@ -171,9 +112,6 @@
 impl<F: Future + 'static> TaskStorage<F> {
     const NEW: Self = Self::new();
 
-    /// 创建一个新的人物存储器，处于未创建的状态
-    ///
-    /// ---
     /// Create a new TaskStorage, in not-spawned state.
     pub const fn new() -> Self {
         Self {
@@ -193,24 +131,6 @@
         }
     }
 
-    /// 尝试创建任务
-    ///
-    /// `future` 闭包用来构造 future。 可以生成任务的情况下，它才被调用。它是一个闭包，
-    /// 而不是简单的 `future: F` 参数，用来确保在适当的位置构造 future，多亏 NRVO 优化，
-    /// 避免了在栈上的临时复制。
-    ///
-    /// 如果人物已经被创建，并且还没有运行结束，这个方法会失败。在这种情况下，这个错误会被推迟：
-    /// 返回一个空的 SpawnToken，从而导致调用 [`Spawner::spawn()`](super::Spawner::spawn)
-    /// 返回错误。
-    ///
-    /// 一旦任务已经运行结束，你可以再一次创建它。允许在另一个不同的执行器中创建它。
-    ///
-    /// NRVO优化，即命名返回值优化（Named Return Value Optimization），是Visual C++2005及之后版本支持的一种优化技术。
-    /// 当一个函数的返回值是一个对象时，正常的返回语句的执行过程是将这个对象从当前函数的局部作用域拷贝到返回区，以便调用者可以访问。
-    /// 然而，如果所有的返回语句都返回同一个对象，NRVO优化的作用是在这个对象建立的时候直接在返回区建立，
-    /// 从而避免了函数返回时调用拷贝构造函数的需要，减少了对象的创建与销毁过程。
-    ///
-    /// ---
     /// Try to spawn the task.
     ///
     /// The `future` closure constructs the future. It's only called if spawning is
@@ -372,8 +292,8 @@
     /// is an `async fn`, NOT a hand-written `Future`.
     #[doc(hidden)]
     pub unsafe fn _spawn_async_fn<FutFn>(&'static self, future: FutFn) -> SpawnToken<impl Sized>
-    where
-        FutFn: FnOnce() -> F,
+        where
+            FutFn: FnOnce() -> F,
     {
         // See the comment in AvailableTask::__initialize_async_fn for explanation.
         self.spawn_impl::<FutFn>(future)
@@ -408,7 +328,7 @@
 impl SyncExecutor {
     pub(crate) fn new(pender: Pender) -> Self {
         #[cfg(feature = "integrated-timers")]
-        let alarm = unsafe { unwrap!(driver::allocate_alarm()) };
+            let alarm = unsafe { unwrap!(driver::allocate_alarm()) };
 
         Self {
             run_queue: RunQueue::new(),
